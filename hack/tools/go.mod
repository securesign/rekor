module github.com/sigstore/rekor/hack/tools

<<<<<<< HEAD
go 1.23.6
=======
go 1.24.0
>>>>>>> cb5b1d5f

toolchain go1.24.1

require (
<<<<<<< HEAD
	github.com/AdamKorcz/go-fuzz-headers-1 v0.0.0-20230919221257-8b5d3ce2d11d
	github.com/go-swagger/go-swagger v0.32.3
=======
	github.com/AdamKorcz/go-fuzz-headers-1 v0.0.0-20230329111138-12e09aba5ebd
	github.com/go-swagger/go-swagger v0.33.1
>>>>>>> cb5b1d5f
	github.com/wadey/gocovmerge v0.0.0-20160331181800-b5bfa59ec0ad
)

require (
	dario.cat/mergo v1.0.2 // indirect
	github.com/Masterminds/goutils v1.1.1 // indirect
	github.com/Masterminds/semver/v3 v3.4.0 // indirect
	github.com/Masterminds/sprig/v3 v3.3.0 // indirect
	github.com/asaskevich/govalidator v0.0.0-20230301143203-a9d515a09cc2 // indirect
	github.com/felixge/httpsnoop v1.0.4 // indirect
	github.com/fsnotify/fsnotify v1.9.0 // indirect
	github.com/go-openapi/analysis v0.23.0 // indirect
<<<<<<< HEAD
	github.com/go-openapi/errors v0.22.1 // indirect
	github.com/go-openapi/inflect v0.21.2 // indirect
	github.com/go-openapi/jsonpointer v0.21.1 // indirect
=======
	github.com/go-openapi/errors v0.22.2 // indirect
	github.com/go-openapi/inflect v0.21.3 // indirect
	github.com/go-openapi/jsonpointer v0.21.2 // indirect
>>>>>>> cb5b1d5f
	github.com/go-openapi/jsonreference v0.21.0 // indirect
	github.com/go-openapi/loads v0.22.0 // indirect
	github.com/go-openapi/runtime v0.28.0 // indirect
	github.com/go-openapi/spec v0.21.0 // indirect
	github.com/go-openapi/strfmt v0.23.0 // indirect
	github.com/go-openapi/swag v0.23.1 // indirect
	github.com/go-openapi/validate v0.24.0 // indirect
<<<<<<< HEAD
	github.com/go-viper/mapstructure/v2 v2.2.1 // indirect
	github.com/google/uuid v1.6.0 // indirect
	github.com/gorilla/handlers v1.5.2 // indirect
	github.com/huandu/xstrings v1.5.0 // indirect
	github.com/imdario/mergo v0.3.16 // indirect
=======
	github.com/go-viper/mapstructure/v2 v2.4.0 // indirect
	github.com/google/uuid v1.6.0 // indirect
	github.com/gorilla/handlers v1.5.2 // indirect
	github.com/huandu/xstrings v1.5.0 // indirect
>>>>>>> cb5b1d5f
	github.com/jessevdk/go-flags v1.6.1 // indirect
	github.com/josharian/intern v1.0.0 // indirect
	github.com/kr/pretty v0.3.1 // indirect
	github.com/kr/text v0.2.0 // indirect
	github.com/mailru/easyjson v0.9.0 // indirect
	github.com/mitchellh/copystructure v1.2.0 // indirect
	github.com/mitchellh/mapstructure v1.5.0 // indirect
	github.com/mitchellh/reflectwalk v1.0.2 // indirect
	github.com/oklog/ulid v1.3.1 // indirect
<<<<<<< HEAD
	github.com/pelletier/go-toml/v2 v2.2.3 // indirect
	github.com/rogpeppe/go-internal v1.14.1 // indirect
	github.com/sagikazarmark/locafero v0.9.0 // indirect
	github.com/shopspring/decimal v1.4.0 // indirect
	github.com/sourcegraph/conc v0.3.0 // indirect
	github.com/spf13/afero v1.14.0 // indirect
	github.com/spf13/cast v1.9.0 // indirect
	github.com/spf13/pflag v1.0.6 // indirect
	github.com/spf13/viper v1.20.1 // indirect
	github.com/subosito/gotenv v1.6.0 // indirect
	github.com/toqueteos/webbrowser v1.2.0 // indirect
	go.mongodb.org/mongo-driver v1.17.3 // indirect
	go.uber.org/multierr v1.11.0 // indirect
	golang.org/x/crypto v0.38.0 // indirect
	golang.org/x/mod v0.24.0 // indirect
	golang.org/x/sync v0.14.0 // indirect
	golang.org/x/sys v0.33.0 // indirect
	golang.org/x/text v0.25.0 // indirect
	golang.org/x/tools v0.33.0 // indirect
=======
	github.com/pelletier/go-toml/v2 v2.2.4 // indirect
	github.com/rogpeppe/go-internal v1.14.1 // indirect
	github.com/sagikazarmark/locafero v0.10.0 // indirect
	github.com/shopspring/decimal v1.4.0 // indirect
	github.com/sourcegraph/conc v0.3.1-0.20240121214520-5f936abd7ae8 // indirect
	github.com/spf13/afero v1.14.0 // indirect
	github.com/spf13/cast v1.9.2 // indirect
	github.com/spf13/pflag v1.0.7 // indirect
	github.com/spf13/viper v1.20.1 // indirect
	github.com/subosito/gotenv v1.6.0 // indirect
	github.com/toqueteos/webbrowser v1.2.1 // indirect
	go.mongodb.org/mongo-driver v1.17.4 // indirect
	golang.org/x/crypto v0.41.0 // indirect
	golang.org/x/mod v0.26.0 // indirect
	golang.org/x/sync v0.16.0 // indirect
	golang.org/x/sys v0.35.0 // indirect
	golang.org/x/text v0.28.0 // indirect
	golang.org/x/tools v0.35.0 // indirect
>>>>>>> cb5b1d5f
	gopkg.in/yaml.v2 v2.4.0 // indirect
	gopkg.in/yaml.v3 v3.0.1 // indirect
)<|MERGE_RESOLUTION|>--- conflicted
+++ resolved
@@ -1,21 +1,12 @@
 module github.com/sigstore/rekor/hack/tools
 
-<<<<<<< HEAD
-go 1.23.6
-=======
 go 1.24.0
->>>>>>> cb5b1d5f
 
 toolchain go1.24.1
 
 require (
-<<<<<<< HEAD
-	github.com/AdamKorcz/go-fuzz-headers-1 v0.0.0-20230919221257-8b5d3ce2d11d
-	github.com/go-swagger/go-swagger v0.32.3
-=======
 	github.com/AdamKorcz/go-fuzz-headers-1 v0.0.0-20230329111138-12e09aba5ebd
 	github.com/go-swagger/go-swagger v0.33.1
->>>>>>> cb5b1d5f
 	github.com/wadey/gocovmerge v0.0.0-20160331181800-b5bfa59ec0ad
 )
 
@@ -28,15 +19,9 @@
 	github.com/felixge/httpsnoop v1.0.4 // indirect
 	github.com/fsnotify/fsnotify v1.9.0 // indirect
 	github.com/go-openapi/analysis v0.23.0 // indirect
-<<<<<<< HEAD
-	github.com/go-openapi/errors v0.22.1 // indirect
-	github.com/go-openapi/inflect v0.21.2 // indirect
-	github.com/go-openapi/jsonpointer v0.21.1 // indirect
-=======
 	github.com/go-openapi/errors v0.22.2 // indirect
 	github.com/go-openapi/inflect v0.21.3 // indirect
 	github.com/go-openapi/jsonpointer v0.21.2 // indirect
->>>>>>> cb5b1d5f
 	github.com/go-openapi/jsonreference v0.21.0 // indirect
 	github.com/go-openapi/loads v0.22.0 // indirect
 	github.com/go-openapi/runtime v0.28.0 // indirect
@@ -44,18 +29,10 @@
 	github.com/go-openapi/strfmt v0.23.0 // indirect
 	github.com/go-openapi/swag v0.23.1 // indirect
 	github.com/go-openapi/validate v0.24.0 // indirect
-<<<<<<< HEAD
-	github.com/go-viper/mapstructure/v2 v2.2.1 // indirect
-	github.com/google/uuid v1.6.0 // indirect
-	github.com/gorilla/handlers v1.5.2 // indirect
-	github.com/huandu/xstrings v1.5.0 // indirect
-	github.com/imdario/mergo v0.3.16 // indirect
-=======
 	github.com/go-viper/mapstructure/v2 v2.4.0 // indirect
 	github.com/google/uuid v1.6.0 // indirect
 	github.com/gorilla/handlers v1.5.2 // indirect
 	github.com/huandu/xstrings v1.5.0 // indirect
->>>>>>> cb5b1d5f
 	github.com/jessevdk/go-flags v1.6.1 // indirect
 	github.com/josharian/intern v1.0.0 // indirect
 	github.com/kr/pretty v0.3.1 // indirect
@@ -65,27 +42,6 @@
 	github.com/mitchellh/mapstructure v1.5.0 // indirect
 	github.com/mitchellh/reflectwalk v1.0.2 // indirect
 	github.com/oklog/ulid v1.3.1 // indirect
-<<<<<<< HEAD
-	github.com/pelletier/go-toml/v2 v2.2.3 // indirect
-	github.com/rogpeppe/go-internal v1.14.1 // indirect
-	github.com/sagikazarmark/locafero v0.9.0 // indirect
-	github.com/shopspring/decimal v1.4.0 // indirect
-	github.com/sourcegraph/conc v0.3.0 // indirect
-	github.com/spf13/afero v1.14.0 // indirect
-	github.com/spf13/cast v1.9.0 // indirect
-	github.com/spf13/pflag v1.0.6 // indirect
-	github.com/spf13/viper v1.20.1 // indirect
-	github.com/subosito/gotenv v1.6.0 // indirect
-	github.com/toqueteos/webbrowser v1.2.0 // indirect
-	go.mongodb.org/mongo-driver v1.17.3 // indirect
-	go.uber.org/multierr v1.11.0 // indirect
-	golang.org/x/crypto v0.38.0 // indirect
-	golang.org/x/mod v0.24.0 // indirect
-	golang.org/x/sync v0.14.0 // indirect
-	golang.org/x/sys v0.33.0 // indirect
-	golang.org/x/text v0.25.0 // indirect
-	golang.org/x/tools v0.33.0 // indirect
-=======
 	github.com/pelletier/go-toml/v2 v2.2.4 // indirect
 	github.com/rogpeppe/go-internal v1.14.1 // indirect
 	github.com/sagikazarmark/locafero v0.10.0 // indirect
@@ -104,7 +60,6 @@
 	golang.org/x/sys v0.35.0 // indirect
 	golang.org/x/text v0.28.0 // indirect
 	golang.org/x/tools v0.35.0 // indirect
->>>>>>> cb5b1d5f
 	gopkg.in/yaml.v2 v2.4.0 // indirect
 	gopkg.in/yaml.v3 v3.0.1 // indirect
 )