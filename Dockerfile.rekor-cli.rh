#Build stage#
<<<<<<< HEAD
FROM registry.redhat.io/ubi9/go-toolset:9.6 AS build-env
ENV APP_ROOT=/opt/app-root \
    GOPATH=/opt/app-root \
    CGO_ENABLED=1 \
    GOFLAGS="-buildvcs=false" \
    GOEXPERIMENT=strictfipsruntime
=======
FROM registry.redhat.io/ubi9/go-toolset:9.7@sha256:380d6de9bbc5a42ca13d425be99958fb397317664bb8a00e49d464e62cc8566c AS build-env
ENV GOEXPERIMENT=strictfipsruntime
ENV CGO_ENABLED=1
>>>>>>> 23a6dbcb
USER root

RUN mkdir -p /opt/app-root && mkdir -p /opt/app-root/src && git config --global --add safe.directory /opt/app-root/src

WORKDIR /opt/app-root/src

COPY . .

WORKDIR /opt/app-root/src/hack/tools
RUN go mod vendor

WORKDIR /opt/app-root/src
RUN set -euo pipefail; \
    git update-index --assume-unchanged Dockerfile.rekor-cli.rh; \
    GIT_VERSION="$(git describe --tags --always --dirty)"; \
    GIT_HASH="$(git rev-parse HEAD)"; \
    GIT_TREESTATE=clean \
    BUILD_DATE="$(date -u +'%Y-%m-%dT%H:%M:%SZ')"; \
    REKOR_LDFLAGS="-X sigs.k8s.io/release-utils/version.gitVersion=${GIT_VERSION} \
                   -X sigs.k8s.io/release-utils/version.gitCommit=${GIT_HASH} \
                   -X sigs.k8s.io/release-utils/version.gitTreeState=${GIT_TREESTATE} \
                   -X sigs.k8s.io/release-utils/version.buildDate=${BUILD_DATE}"; \
    CLI_LDFLAGS="${REKOR_LDFLAGS}"; \
    go mod vendor; \
    make Makefile.swagger; \
    go build -o rekor_cli_linux -trimpath -ldflags "${CLI_LDFLAGS} -w -s" ./cmd/rekor-cli; \
    gzip -k rekor_cli_linux; \
    make -f Build.mak cross-platform; \
    gzip -k rekor_cli_darwin_amd64; \
    gzip -k rekor_cli_windows_amd64.exe; \
    gzip -k rekor_cli_darwin_arm64; \
    git update-index --no-assume-unchanged Dockerfile.rekor-cli.rh

#Install stage
FROM registry.access.redhat.com/ubi9/ubi-minimal@sha256:61d5ad475048c2e655cd46d0a55dfeaec182cc3faa6348cb85989a7c9e196483

LABEL description="Rekor-cli is a command line interface (CLI) tool used to interact with a rekor server."
LABEL io.k8s.description="Rekor-cli is a command line interface (CLI) tool used to interact with a rekor server."
LABEL io.k8s.display-name="Rekor-cli container image for Red Hat Trusted Signer"
LABEL io.openshift.tags="rekor-cli trusted-signer"
LABEL summary="Provides the rekor CLI binary for interacting with a rekor server"
LABEL com.redhat.component="rekor-cli"
LABEL name="rhtas/rekor-cli-rhel9"

COPY --from=build-env /opt/app-root/src/rekor_cli_linux.gz /usr/local/bin/rekor_cli_linux.gz
COPY --from=build-env /opt/app-root/src/rekor_cli_linux /usr/local/bin/rekor_cli_linux
COPY --from=build-env /opt/app-root/src/rekor_cli_darwin_amd64.gz /usr/local/bin/rekor_cli_darwin_amd64.gz
COPY --from=build-env /opt/app-root/src/rekor_cli_darwin_arm64.gz /usr/local/bin/rekor_cli_darwin_arm64.gz
COPY --from=build-env /opt/app-root/src/rekor_cli_windows_amd64.exe.gz /usr/local/bin/rekor_cli_windows_amd64.exe.gz

COPY LICENSE /licenses/license.txt
WORKDIR /opt/app-root/src/home

USER 65532:65532<|MERGE_RESOLUTION|>--- conflicted
+++ resolved
@@ -1,16 +1,11 @@
 #Build stage#
-<<<<<<< HEAD
-FROM registry.redhat.io/ubi9/go-toolset:9.6 AS build-env
+FROM registry.redhat.io/ubi9/go-toolset:9.7 AS build-env
 ENV APP_ROOT=/opt/app-root \
     GOPATH=/opt/app-root \
     CGO_ENABLED=1 \
     GOFLAGS="-buildvcs=false" \
     GOEXPERIMENT=strictfipsruntime
-=======
-FROM registry.redhat.io/ubi9/go-toolset:9.7@sha256:380d6de9bbc5a42ca13d425be99958fb397317664bb8a00e49d464e62cc8566c AS build-env
-ENV GOEXPERIMENT=strictfipsruntime
-ENV CGO_ENABLED=1
->>>>>>> 23a6dbcb
+
 USER root
 
 RUN mkdir -p /opt/app-root && mkdir -p /opt/app-root/src && git config --global --add safe.directory /opt/app-root/src
