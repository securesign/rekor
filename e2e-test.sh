--- conflicted
+++ resolved
@@ -14,33 +14,6 @@
 # See the License for the specific language governing permissions and
 # limitations under the License.
 
-<<<<<<< HEAD
-set -e
-testdir=$(dirname "$0")
-
-docker_compose="docker compose -f docker-compose.yml -f docker-compose.test.yml"
-if ! ${docker_compose} version >/dev/null 2>&1; then
-    docker_compose="docker-compose -f docker-compose.yml -f docker-compose.test.yml"
-fi
-
-rm -f /tmp/pkg-rekor-*.cov
-echo "installing gocovmerge"
-make gocovmerge
-
-echo "building test-only containers"
-docker build -t gcp-pubsub-emulator -f Dockerfile.pubsub-emulator .
-docker kill $(docker ps -q) || true
-
-echo "starting services"
-${docker_compose} up -d --build
-
-echo "building CLI and server"
-# set the path to the root of the repo
-dir=$(git rev-parse --show-toplevel)
-go test -c ./cmd/rekor-cli -o rekor-cli -cover -covermode=count -coverpkg=./...
-go test -c ./cmd/rekor-server -o rekor-server -covermode=count -coverpkg=./...
-=======
->>>>>>> 189eea02
 
 count=0
 echo -n "waiting up to 160 sec for system to start"
