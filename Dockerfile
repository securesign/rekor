--- conflicted
+++ resolved
@@ -32,15 +32,12 @@
 
 # Multi-Stage production build
 FROM registry.access.redhat.com/ubi9/go-toolset@sha256:52ab391730a63945f61d93e8c913db4cc7a96f200de909cd525e2632055d9fa6 as deploy
-<<<<<<< HEAD
-=======
 
 LABEL description="Rekor provides an immutable tamper resistant ledger of metadata generated within a software projects supply chain."
 LABEL io.k8s.description="Rekor provides an immutable tamper resistant ledger of metadata generated within a software projects supply chain."
 LABEL io.k8s.display-name="Rekor container image for Red Hat Trusted Signer"
 LABEL io.openshift.tags="rekor trusted-signer"
 LABEL summary="The rekor-server binary provides an immutable, tamper-resistant log."
->>>>>>> e9944911
 
 # Retrieve the binary from the previous stage
 COPY --from=builder /opt/app-root/src/rekor-server /usr/local/bin/rekor-server
